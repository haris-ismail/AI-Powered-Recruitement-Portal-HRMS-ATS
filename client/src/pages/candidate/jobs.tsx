--- conflicted
+++ resolved
@@ -1,17 +1,3 @@
-<<<<<<< HEAD
-import { useState, useEffect } from 'react';
-import { Link } from "wouter";
-import { Button } from "@/components/ui/button";
-import { Input } from "@/components/ui/input";
-import { Select, SelectContent, SelectItem, SelectTrigger, SelectValue } from "@/components/ui/select";
-import { Card, CardContent, CardHeader, CardTitle } from "@/components/ui/card";
-import { Badge } from "@/components/ui/badge";
-import { Dialog, DialogContent, DialogHeader, DialogTitle, DialogTrigger } from "@/components/ui/dialog";
-import { useQuery, useMutation } from "@tanstack/react-query";
-import { useToast } from "@/hooks/use-toast";
-import { apiRequest, queryClient } from "@/lib/queryClient";
-import { useAuthMigration } from '@/lib/auth-migration';
-=======
 import React, { useState, useEffect } from "react";
 import { Link } from "wouter";
 import { Button } from '@/components/ui/button';
@@ -27,7 +13,6 @@
 import { getCurrentUser } from '@/lib/auth';
 import { removeToken } from '@/lib/auth';
 
->>>>>>> 4275b65e
 import { 
   User, 
   Briefcase, 
@@ -76,16 +61,11 @@
 }
 
 export default function CandidateJobs() {
-<<<<<<< HEAD
-  const { toast } = useToast();
-  const { user, logout } = useAuthMigration();
-=======
 
 
   const queryClient = useQueryClient();
 
   const user = getCurrentUser();
->>>>>>> 4275b65e
   const [searchQuery, setSearchQuery] = useState("");
   const [selectedDepartment, setSelectedDepartment] = useState("");
   const [selectedExperience, setSelectedExperience] = useState("");
