import { useEffect, useState, useRef } from "react";
import { Link } from "wouter";
import { Button } from "@/components/ui/button";
import { Input } from "@/components/ui/input";
import { Label } from "@/components/ui/label";
import { Textarea } from "@/components/ui/textarea";
import { Card, CardContent, CardHeader, CardTitle } from "@/components/ui/card";
import { Badge } from "@/components/ui/badge";
import { Dialog, DialogContent, DialogHeader, DialogTitle, DialogTrigger } from "@/components/ui/dialog";
import { useQuery, useMutation } from "@tanstack/react-query";
import { useToast } from "@/hooks/use-toast";
import { apiRequest, queryClient } from "@/lib/queryClient";
import { getCurrentUser, logout } from "@/lib/auth";
import { 
  User, 
  Briefcase, 
  FileText, 
  LogOut,
  Plus,
  Trash2,
  Upload,
  Calendar,
  MapPin,
  GraduationCap,
  Building,
  Save,
  CheckCircle,
  Mail,
  Phone,
  Globe,
  Award,
  Code,
  BookOpen,
  Clock,
  ExternalLink,
  Eye,
  Star,
  Zap,
  Target,
  School,
  Workflow,
  Layers,
  Activity,
  Edit,
  X,
  Github
} from "lucide-react";
import { Slider } from "@/components/ui/slider";
import logo from "@/assets/NASTPLogo.png";
import { ChatbotWidget } from "@/components/ChatbotWidget";

function isProfileComplete(profile: any) {
  // Define required fields for completeness
  return (
    profile?.firstName &&
    profile?.lastName &&
    profile?.dateOfBirth &&
    profile?.apartment &&
    profile?.street &&
    profile?.area &&
    profile?.city &&
    profile?.province &&
    profile?.postalCode
  );
}

function ProfileCard({ profile, educationList, experienceList, skills, onEdit }: any) {
  console.log("ProfileCard received profile:", profile); // Debug log
  console.log("ProfileCard resumeText:", profile.resumeText); // Debug log
  
  const [showCoverLetterModal, setShowCoverLetterModal] = useState(false);
  
  return (
    <Card className="mb-6">
      <CardHeader>
        <CardTitle className="flex items-center space-x-2">
          <User className="h-5 w-5" />
          <span>Profile</span>
        </CardTitle>
      </CardHeader>
      <CardContent>
        <div className="flex items-center mb-4">
          {profile.profilePicture ? (
            <img src={profile.profilePicture} alt="Profile" className="h-20 w-20 rounded-full object-cover border mr-4" />
          ) : (
            <div className="h-20 w-20 rounded-full bg-gray-200 flex items-center justify-center text-gray-400 mr-4">
              <User className="h-8 w-8" />
            </div>
          )}
        </div>
        <div className="grid grid-cols-1 md:grid-cols-2 gap-6 mb-4">
          <div>
            {/* CNIC, Name, Date of Birth, Email */}
            <div className="flex items-center space-x-2 mb-2">
              <Target className="h-4 w-4 text-gray-500" />
              <span className="font-semibold">CNIC:</span>
            </div>
            <div className="ml-6">{profile.cnic}</div>
            <div className="flex items-center space-x-2 mb-2 mt-3">
              <User className="h-4 w-4 text-gray-500" />
              <span className="font-semibold">Name:</span>
            </div>
            <div className="ml-6">{profile.firstName} {profile.lastName}</div>
            <div className="flex items-center space-x-2 mb-2 mt-3">
              <Calendar className="h-4 w-4 text-gray-500" />
              <span className="font-semibold">Date of Birth:</span>
            </div>
            <div className="ml-6">{profile.dateOfBirth}</div>
            <div className="flex items-center space-x-2 mb-2 mt-3">
              <Mail className="h-4 w-4 text-gray-500" />
              <span className="font-semibold">Email:</span>
            </div>
            <div className="ml-6">{profile.email}</div>
          </div>
          <div>
            {/* Address */}
            <div className="flex items-center space-x-2 mb-2">
              <MapPin className="h-4 w-4 text-gray-500" />
              <span className="font-semibold">Address:</span>
            </div>
            <div className="ml-6">
              <div>{profile.apartment}, {profile.street}, {profile.area}</div>
              <div>{profile.city}, {profile.province}, {profile.postalCode}</div>
            </div>
            {/* Social Links (moved here) */}
            {(profile.linkedin || profile.github) && (
              <div className="mt-4">
                <div className="flex items-center space-x-2 mb-2">
                  <Globe className="h-4 w-4 text-gray-500" />
                  <span className="font-semibold">Social Links:</span>
                </div>
                <div className="ml-6 space-y-1">
                  {profile.linkedin && (
                    <div className="flex items-center space-x-2">
                      <svg className="h-4 w-4 text-blue-600" fill="currentColor" viewBox="0 0 24 24">
                        <path d="M20.447 20.452h-3.554v-5.569c0-1.328-.027-3.037-1.852-3.037-1.853 0-2.136 1.445-2.136 2.939v5.667H9.351V9h3.414v1.561h.046c.477-.9 1.637-1.85 3.37-1.85 3.601 0 4.267 2.37 4.267 5.455v6.286zM5.337 7.433c-1.144 0-2.063-.926-2.063-2.065 0-1.138.92-2.063 2.063-2.063 1.14 0 2.064.925 2.064 2.063 0 1.139-.925 2.065-2.064 2.065zm1.782 13.019H3.555V9h3.564v11.452zM22.225 0H1.771C.792 0 0 .774 0 1.729v20.542C0 23.227.792 24 1.771 24h20.451C23.2 24 24 23.227 24 22.271V1.729C24 .774 23.2 0 22.222 0h.003z"/>
                      </svg>
                      <a href={profile.linkedin} target="_blank" rel="noopener noreferrer" className="text-blue-600 hover:underline text-sm">
                        LinkedIn Profile
                      </a>
                    </div>
                  )}
                  {profile.github && (
                    <div className="flex items-center space-x-2">
                      <svg className="h-4 w-4 text-gray-800" fill="currentColor" viewBox="0 0 24 24">
                        <path d="M12 0c-6.626 0-12 5.373-12 12 0 5.302 3.438 9.8 8.207 11.387.599.111.793-.261.793-.577v-2.234c-3.338.726-4.033-1.416-4.033-1.416-.546-1.387-1.333-1.756-1.333-1.756-1.089-.745.083-.729.083-.729 1.205.084 1.839 1.237 1.839 1.237 1.07 1.834 2.807 1.304 3.492.997.107-.775.418-1.305.762-1.604-2.665-.305-5.467-1.334-5.467-5.931 0-1.311.469-2.381 1.236-3.221-.124-.303-.535-1.524.117-3.176 0 0 1.008-.322 3.301 1.23.957-.266 1.983-.399 3.003-.404 1.02.005 2.047.138 3.006.404 2.291-1.552 3.297-1.23 3.297-1.23.653 1.653.242 2.874.118 3.176.77.84 1.235 1.911 1.235 3.221 0 4.609-2.807 5.624-5.479 5.921.43.372.823 1.102.823 2.222v3.293c0 .319.192.694.801.576 4.765-1.589 8.199-6.086 8.199-11.386 0-6.627-5.373-12-12-12z"/>
                      </svg>
                      <a href={profile.github} target="_blank" rel="noopener noreferrer" className="text-gray-800 hover:underline text-sm">
                        GitHub Profile
                      </a>
                    </div>
                  )}
                </div>
              </div>
            )}
          </div>
        </div>
        
        <div className="mb-4">
          <div className="flex items-center justify-between mb-2">
            <div className="flex items-center space-x-2">
              <FileText className="h-4 w-4 text-gray-500" />
              <span className="font-semibold">Cover Letter:</span>
        </div>
            {profile.motivationLetter && (
              <Dialog open={showCoverLetterModal} onOpenChange={setShowCoverLetterModal}>
                <DialogTrigger asChild>
                  <Button variant="outline" size="sm" className="flex items-center space-x-1">
                    <Eye className="h-3 w-3" />
                    <span>View Full</span>
                  </Button>
                </DialogTrigger>
                <DialogContent className="max-w-2xl max-h-[80vh] overflow-y-auto">
                  <DialogHeader>
                    <DialogTitle className="flex items-center space-x-2">
                      <FileText className="h-5 w-5" />
                      <span>Cover Letter</span>
                    </DialogTitle>
                  </DialogHeader>
                  <div className="whitespace-pre-line text-gray-700 leading-relaxed">
                    {profile.motivationLetter}
                  </div>
                </DialogContent>
              </Dialog>
            )}
          </div>
          <div className="ml-6">
            {profile.motivationLetter ? (
              <div className="text-gray-700 text-sm line-clamp-3">
                {profile.motivationLetter}
              </div>
            ) : (
              <span className="italic text-gray-400">Not provided</span>
            )}
          </div>
        </div>
        
        <div className="mb-4">
          <div className="flex items-center space-x-2 mb-2">
            <GraduationCap className="h-4 w-4 text-gray-500" />
            <span className="font-semibold">Education:</span>
        </div>
          <div className="ml-6">
            {educationList && educationList.length > 0 ? (
              <div className="space-y-2">
                {educationList.map((edu: any, i: number) => (
                  <div key={i} className="flex items-start space-x-2 p-2 bg-gray-50 rounded-lg">
                    <School className="h-4 w-4 text-blue-500 mt-0.5 flex-shrink-0" />
                    <div className="flex-1">
                      <div className="font-medium text-gray-900">{edu.degree}</div>
                      <div className="text-sm text-gray-600">{edu.institution}</div>
                      <div className="flex items-center space-x-2 text-xs text-gray-500 mt-1">
                        <Clock className="h-3 w-3" />
                        <span>{edu.fromDate} - {edu.toDate}</span>
                        {edu.obtainedMarks && edu.totalMarks && (
                          <>
                            <span>•</span>
                            <span>CGPA: {edu.obtainedMarks}/{edu.totalMarks}</span>
                          </>
                        )}
                      </div>
                    </div>
                  </div>
                ))}
              </div>
            ) : (
              <span className="italic text-gray-400">No education info</span>
            )}
          </div>
        </div>
        
        <div className="mb-4">
          <div className="flex items-center space-x-2 mb-2">
            <Building className="h-4 w-4 text-gray-500" />
            <span className="font-semibold">Experience:</span>
        </div>
          <div className="ml-6">
            {experienceList && experienceList.length > 0 ? (
              <div className="space-y-2">
                {experienceList.map((exp: any, i: number) => (
                  <div key={i} className="flex items-start space-x-2 p-2 bg-gray-50 rounded-lg">
                    <Workflow className="h-4 w-4 text-green-500 mt-0.5 flex-shrink-0" />
                    <div className="flex-1">
                      <div className="font-medium text-gray-900">{exp.role}</div>
                      <div className="text-sm text-gray-600">{exp.company}</div>
                      <div className="flex items-center space-x-2 text-xs text-gray-500 mt-1">
                        <Clock className="h-3 w-3" />
                        <span>{exp.fromDate} - {exp.toDate}</span>
                      </div>
                      {exp.skills && (
                        <div className="flex items-center space-x-2 text-xs text-gray-500 mt-1">
                          <Code className="h-3 w-3" />
                          <span className="text-blue-600">{exp.skills}</span>
                        </div>
                      )}
                      {exp.description && exp.description.length > 0 && (
                        <div className="text-sm text-gray-600 mt-2">
                          <div className="flex items-center justify-between">
                            <div className="flex-1">
                              <div className="line-clamp-1">
                                • {Array.isArray(exp.description) ? exp.description[0] : exp.description}
                              </div>
                            </div>
                            {Array.isArray(exp.description) && exp.description.length > 1 && (
                              <Dialog>
                                <DialogTrigger asChild>
                                  <Button variant="outline" size="sm" className="flex items-center space-x-1 ml-2">
                                    <Eye className="h-3 w-3" />
                                    <span>View Full</span>
                                  </Button>
                                </DialogTrigger>
                                <DialogContent className="max-w-2xl max-h-[80vh] overflow-y-auto">
                                  <DialogHeader>
                                    <DialogTitle className="flex items-center space-x-2">
                                      <Workflow className="h-5 w-5" />
                                      <span>Experience Details</span>
                                    </DialogTitle>
                                  </DialogHeader>
                                  <div className="space-y-2">
                                    <div className="font-medium text-gray-900">{exp.role}</div>
                                    <div className="text-sm text-gray-600">{exp.company}</div>
                                    <div className="text-xs text-gray-500">
                                      {exp.fromDate} - {exp.toDate}
                                    </div>
                                    <div className="mt-3">
                                      <div className="font-medium text-gray-900 mb-2">Description:</div>
                                      <div className="space-y-1">
                                        {Array.isArray(exp.description) ? exp.description.map((bullet: string, i: number) => (
                                          <div key={i} className="flex items-start space-x-2">
                                            <span className="text-gray-500 mt-1">•</span>
                                            <span className="text-gray-700">{bullet}</span>
                                          </div>
                                        )) : (
                                          <div className="flex items-start space-x-2">
                                            <span className="text-gray-500 mt-1">•</span>
                                            <span className="text-gray-700">{exp.description}</span>
                                          </div>
                                        )}
                                      </div>
                                    </div>
                                  </div>
                                </DialogContent>
                              </Dialog>
                            )}
                          </div>
                        </div>
                      )}
                    </div>
                  </div>
                ))}
              </div>
            ) : (
              <span className="italic text-gray-400">No experience info</span>
            )}
          </div>
        </div>
        
        {/* Projects Section */}
        <div className="mb-4">
          <div className="flex items-center space-x-2 mb-2">
            <Layers className="h-4 w-4 text-gray-500" />
            <span className="font-semibold">Projects:</span>
          </div>
          <div className="ml-6">
            {profile.projects && profile.projects.length > 0 ? (
              <div className="space-y-2">
                {profile.projects.map((project: any, index: number) => (
                  <div key={index} className="flex items-start space-x-2 p-2 bg-gradient-to-r from-purple-50 to-pink-50 rounded-lg border border-purple-100">
                    <Layers className="h-4 w-4 text-purple-500 mt-0.5 flex-shrink-0" />
                    <div className="flex-1">
                      <div className="font-medium text-gray-900">{project.title}</div>
                      {project.description && project.description.length > 0 && (
                        <div className="text-sm text-gray-600 mt-1">
                          <div className="flex items-center justify-between">
                            <div className="flex-1">
                              <div className="line-clamp-1">
                                • {Array.isArray(project.description) ? project.description[0] : project.description}
                              </div>
                            </div>
                            {Array.isArray(project.description) && project.description.length > 1 && (
                              <Dialog>
                                <DialogTrigger asChild>
                                  <Button variant="outline" size="sm" className="flex items-center space-x-1 ml-2">
                                    <Eye className="h-3 w-3" />
                                    <span>View Full</span>
                                  </Button>
                                </DialogTrigger>
                                <DialogContent className="max-w-2xl max-h-[80vh] overflow-y-auto">
                                  <DialogHeader>
                                    <DialogTitle className="flex items-center space-x-2">
                                      <Layers className="h-5 w-5" />
                                      <span>Project Details</span>
                                    </DialogTitle>
                                  </DialogHeader>
                                  <div className="space-y-2">
                                    <div className="font-medium text-gray-900">{project.title}</div>
                                    <div className="mt-3">
                                      <div className="font-medium text-gray-900 mb-2">Description:</div>
                                      <div className="space-y-1">
                                        {Array.isArray(project.description) ? project.description.map((bullet: string, bulletIndex: number) => (
                                          <div key={bulletIndex} className="flex items-start space-x-2">
                                            <span className="text-gray-500 mt-1">•</span>
                                            <span className="text-gray-700">{bullet}</span>
                                          </div>
                                        )) : (
                                          <div className="flex items-start space-x-2">
                                            <span className="text-gray-500 mt-1">•</span>
                                            <span className="text-gray-700">{project.description}</span>
                                          </div>
                                        )}
                                      </div>
                                    </div>
                                  </div>
                                </DialogContent>
                              </Dialog>
                            )}
                          </div>
                        </div>
                      )}
                      {project.techStack && (
                        <div className="flex items-center space-x-2 text-xs text-gray-500 mt-1">
                          <Code className="h-3 w-3" />
                          <span className="text-purple-600">{project.techStack}</span>
                        </div>
                      )}
                      {project.githubUrl && (
                        <div className="flex items-center space-x-2 text-xs text-gray-500 mt-1">
                          <svg className="h-3 w-3" fill="currentColor" viewBox="0 0 24 24">
                            <path d="M12 0c-6.626 0-12 5.373-12 12 0 5.302 3.438 9.8 8.207 11.387.599.111.793-.261.793-.577v-2.234c-3.338.726-4.033-1.416-4.033-1.416-.546-1.387-1.333-1.756-1.333-1.756-1.089-.745.083-.729.083-.729 1.205.084 1.839 1.237 1.839 1.237 1.07 1.834 2.807 1.304 3.492.997.107-.775.418-1.305.762-1.604-2.665-.305-5.467-1.334-5.467-5.931 0-1.311.469-2.381 1.236-3.221-.124-.303-.535-1.524.117-3.176 0 0 1.008-.322 3.301 1.23.957-.266 1.983-.399 3.003-.404 1.02.005 2.047.138 3.006.404 2.291-1.552 3.297-1.23 3.297-1.23.653 1.653.242 2.874.118 3.176.77.84 1.235 1.911 1.235 3.221 0 4.609-2.807 5.624-5.479 5.921.43.372.823 1.102.823 2.222v3.293c0 .319.192.694.801.576 4.765-1.589 8.199-6.086 8.199-11.386 0-6.627-5.373-12-12-12z"/>
                          </svg>
                          <a href={project.githubUrl} target="_blank" rel="noopener noreferrer" className="text-purple-600 hover:underline">
                            View on GitHub
                          </a>
                        </div>
                      )}
                    </div>
                  </div>
                ))}
              </div>
            ) : (
              <span className="italic text-gray-400">No projects added</span>
            )}
          </div>
        </div>
        
        <div className="mb-4">
          <div className="flex items-center space-x-2 mb-2">
            <FileText className="h-4 w-4 text-gray-500" />
            <span className="font-semibold">Resume:</span>
          </div>
          <div className="ml-6">
          {profile.resumeUrl ? (
              <a href={profile.resumeUrl} target="_blank" rel="noopener noreferrer" className="text-primary hover:underline text-sm flex items-center space-x-1">
                <ExternalLink className="h-3 w-3" />
                <span>View Resume</span>
              </a>
            ) : (
              <span className="italic text-gray-400">Not uploaded</span>
            )}
        </div>
        </div>
        
        <div className="mb-4">
          <div className="flex items-center space-x-2 mb-2">
            <Zap className="h-4 w-4 text-gray-500" />
            <span className="font-semibold">Skills:</span>
            </div>
          <div className="ml-6">
            {skills && skills.length > 0 ? (
              <div className="flex flex-wrap gap-2">
                {skills.map((skill: any, i: number) => (
                  <div key={i} className="flex items-center space-x-2 bg-gradient-to-r from-blue-50 to-purple-50 px-3 py-2 rounded-lg border border-blue-100">
                    <Code className="h-4 w-4 text-blue-500" />
                    <span className="font-medium text-gray-900">{skill.name}</span>
                    <span className="text-xs text-blue-600 font-medium">
                      ({["Beginner", "", "Intermediate", "", "Expert"][skill.expertiseLevel-1]})
                    </span>
        </div>
                ))}
              </div>
            ) : (
              <span className="italic text-gray-400">No skills added</span>
            )}
          </div>
        </div>
        
        <Button type="button" onClick={onEdit} className="mt-2 flex items-center space-x-2">
          <Edit className="h-4 w-4" />
          <span>Edit Profile</span>
        </Button>
      </CardContent>
    </Card>
  );
}

export default function CandidateProfile() {
  const { toast } = useToast();
  const [user, setUser] = useState<any>(null);
  const fileInputRef = useRef<HTMLInputElement>(null);
  


  // Load user data on component mount
  useEffect(() => {
    getCurrentUser().then(setUser);
  }, []);
  
  // Add CNIC to profileData state
  const [profileData, setProfileData] = useState({
    cnic: "",
    firstName: "",
    lastName: "",
    dateOfBirth: "",
    apartment: "",
    street: "",
    area: "",
    city: "",
    province: "",
    postalCode: "",
    motivationLetter: "",
    resumeUrl: "",
    profilePicture: "",
    resumeText: "",
    linkedin: "",
    github: "",
    projects: []
  });

  const [educationList, setEducationList] = useState([
    {
      id: undefined as number | undefined,
      degree: "",
      institution: "",
      fromDate: "",
      toDate: "",
      totalMarks: "",
      obtainedMarks: ""
    }
  ]);

  const [experienceList, setExperienceList] = useState([
    {
      id: undefined as number | undefined,
      company: "",
      role: "",
      fromDate: "",
      toDate: "",
      skills: "",
      description: [""] // Changed to array for bullet points
    }
  ]);

  // Add state for projects
  const [projectsList, setProjectsList] = useState([
    {
      id: undefined as number | undefined,
      title: "",
      description: [""], // Changed to array for bullet points
      techStack: "",
      githubUrl: ""
    }
  ]);

  // Add state for skills
  const [skills, setSkills] = useState<any[]>([]);
  
  const [isEditing, setIsEditing] = useState<boolean | undefined>(undefined);
  const [error, setError] = useState("");
  const [resumeText, setResumeText] = useState("");

  const { data: profileQueryData, isLoading } = useQuery<any>({
    queryKey: ["/api/profile"],
  });

  // Fetch skills for the candidate
  const { data: skillsData, refetch: refetchSkills } = useQuery<any[]>({
    queryKey: ["/api/skills"],
    retry: false,
    refetchOnWindowFocus: false,
    staleTime: 5 * 60 * 1000, // 5 minutes
    enabled: !!profileQueryData // Only fetch skills when profile is loaded
  });
  useEffect(() => {
    if (Array.isArray(skillsData)) setSkills(skillsData);
  }, [skillsData]);


  // Add mutations for skills
  const createSkillMutation = useMutation({
    mutationFn: async (skill: { name: string; expertiseLevel: number }) => {
      const response = await apiRequest("POST", "/api/skills", skill);
      return response.json();
    },
    onSuccess: () => refetchSkills(),
  });
  const updateSkillMutation = useMutation({
    mutationFn: async ({ id, ...skill }: { id: number; name: string; expertiseLevel: number }) => {
      const response = await apiRequest("PUT", `/api/skills/${id}`, skill);
      return response.json();
    },
    onSuccess: () => refetchSkills(),
  });
  const deleteSkillMutation = useMutation({
    mutationFn: async (id: number) => {
      await apiRequest("DELETE", `/api/skills/${id}`, {});
    },
    onSuccess: () => refetchSkills(),
  });
  // Add handlers for skill form
  const [newSkill, setNewSkill] = useState<{ name: string; expertiseLevel: number }>({ name: "", expertiseLevel: 3 });
  const handleAddSkill = () => {
    if (!newSkill.name) return;
    createSkillMutation.mutate(newSkill);
    setNewSkill({ name: "", expertiseLevel: 3 });
  };
  const handleUpdateSkill = (id: number, updated: { name: string; expertiseLevel: number }) => {
    updateSkillMutation.mutate({ id, ...updated });
  };
  const handleDeleteSkill = (id: number) => {
    deleteSkillMutation.mutate(id);
  };

  // Add mutations for projects
  const createProjectMutation = useMutation({
    mutationFn: async (project: { title: string; description: string; techStack?: string; githubUrl?: string }) => {
      const response = await apiRequest("POST", "/api/projects", project);
      return response.json();
    },
    onSuccess: () => {
      queryClient.invalidateQueries({ queryKey: ["/api/profile"] });
    },
  });
  const updateProjectMutation = useMutation({
    mutationFn: async ({ id, ...project }: { id: number; title: string; description: string; techStack?: string; githubUrl?: string }) => {
      const response = await apiRequest("PUT", `/api/projects/${id}`, project);
      return response.json();
    },
    onSuccess: () => {
      queryClient.invalidateQueries({ queryKey: ["/api/profile"] });
    },
  });
  const deleteProjectMutation = useMutation({
    mutationFn: async (id: number) => {
      await apiRequest("DELETE", `/api/projects/${id}`, {});
    },
    onSuccess: () => {
      queryClient.invalidateQueries({ queryKey: ["/api/profile"] });
    },
  });

  useEffect(() => {
    if (profileQueryData) {
      console.log('🔍 [FRONTEND] profileQueryData received:', JSON.stringify(profileQueryData, null, 2));
      console.log('🔍 [FRONTEND] Social links in profileQueryData - linkedin:', profileQueryData.linkedin, 'github:', profileQueryData.github);
      
      // Always update education and experience lists
      setEducationList(profileQueryData.education || []);
      
      // Convert experience descriptions to arrays if they're not already
      const processedExperience = (profileQueryData.experience || []).map((exp: any) => ({
        ...exp,
        description: Array.isArray(exp.description) ? exp.description : 
                   (exp.description ? JSON.parse(exp.description) : [""])
      }));
      setExperienceList(processedExperience);
      
      // Convert project descriptions to arrays if they're not already
      const processedProjects = (profileQueryData.projects || []).map((project: any) => ({
        ...project,
        description: Array.isArray(project.description) ? project.description : 
                   (project.description ? JSON.parse(project.description) : [""])
      }));
      setProjectsList(processedProjects);
      
      setResumeText(profileQueryData.resumeText || "");
      
      // Only update profile data if we're not currently editing
      // This prevents form data from being reset when education/experience is added
      if (!isEditing) {
        // Extract only the fields that should be editable, excluding system fields
        const {
          id,
          userId,
          createdAt,
          updatedAt,
          ...editableFields
        } = profileQueryData;
        
        const newProfileData = {
          cnic: editableFields.cnic || "",
          firstName: editableFields.firstName || "",
          lastName: editableFields.lastName || "",
          dateOfBirth: editableFields.dateOfBirth || "",
          apartment: editableFields.apartment || "",
          street: editableFields.street || "",
          area: editableFields.area || "",
          city: editableFields.city || "",
          province: editableFields.province || "",
          postalCode: editableFields.postalCode || "",
          motivationLetter: editableFields.motivationLetter || "",
          resumeUrl: editableFields.resumeUrl || "",
          profilePicture: editableFields.profilePicture || "",
          resumeText: editableFields.resumeText || "",
          linkedin: editableFields.linkedin || "",
          github: editableFields.github || "",
          projects: editableFields.projects || []
        };
        
        console.log('🔍 [FRONTEND] Setting profileData:', JSON.stringify(newProfileData, null, 2));
        console.log('🔍 [FRONTEND] Social links in newProfileData - linkedin:', newProfileData.linkedin, 'github:', newProfileData.github);
        
        setProfileData(newProfileData);
      }
      
      // Initialize isEditing based on profile completeness only once
      if (isEditing === undefined) {
        if (isProfileComplete(profileQueryData)) {
          setIsEditing(false);
        } else {
          setIsEditing(true);
        }
      }
    }
  }, [profileQueryData, isEditing]);

  const updateProfileMutation = useMutation({
    mutationFn: async (data: any) => {
      const response = await apiRequest("PUT", "/api/profile", data);
      return response.json();
    },
    onSuccess: () => {
      toast({
        title: "Success",
        description: "Profile updated successfully",
      });
      
      // Set editing to false to show the profile card
      setIsEditing(false);
      
      // Invalidate the query to refresh the data
      queryClient.invalidateQueries({ queryKey: ["/api/profile"] });
    },
    onError: (error: any) => {
      toast({
        title: "Error",
        description: error.message || "Failed to update profile",
        variant: "destructive",
      });
    },
  });

  const createEducationMutation = useMutation({
    mutationFn: async (data: any) => {
      const response = await apiRequest("POST", "/api/education", data);
      return response.json();
    },
    onSuccess: () => {
      // Don't invalidate profile query immediately to prevent form reset
      // The local state is updated in handleEducationSubmit instead
    },
  });

  const updateEducationMutation = useMutation({
    mutationFn: async ({ id, ...data }: { id: number; [key: string]: any }) => {
      const response = await apiRequest("PUT", `/api/education/${id}`, data);
      return response.json();
    },
    onSuccess: () => {
      // Don't invalidate profile query immediately to prevent form reset
      // The local state is updated in handleEducationSubmit instead
    },
  });

  const deleteEducationMutation = useMutation({
    mutationFn: async (id: number) => {
      await apiRequest("DELETE", `/api/education/${id}`, {});
    },
    onSuccess: () => {
      // Don't invalidate profile query immediately to prevent form reset
      // The local state is updated in removeEducation instead
    },
  });

  const createExperienceMutation = useMutation({
    mutationFn: async (data: any) => {
      const response = await apiRequest("POST", "/api/experience", data);
      return response.json();
    },
    onSuccess: () => {
      // Don't invalidate profile query immediately to prevent form reset
      // The local state is updated in handleExperienceSubmit instead
    },
  });

  const updateExperienceMutation = useMutation({
    mutationFn: async ({ id, ...data }: { id: number; [key: string]: any }) => {
      const response = await apiRequest("PUT", `/api/experience/${id}`, data);
      return response.json();
    },
    onSuccess: () => {
      // Don't invalidate profile query immediately to prevent form reset
      // The local state is updated in handleExperienceSubmit instead
    },
  });

  const deleteExperienceMutation = useMutation({
    mutationFn: async (id: number) => {
      await apiRequest("DELETE", `/api/experience/${id}`, {});
    },
    onSuccess: () => {
      // Don't invalidate profile query immediately to prevent form reset
      // The local state is updated in removeExperience instead
    },
  });

  const uploadResumeMutation = useMutation({
    mutationFn: async (formData: FormData) => {
      const response = await fetch("/api/upload-resume", {
        method: "POST",
        credentials: "include",
        body: formData
      });
      if (!response.ok) {
        const errorText = await response.text();
        throw new Error(`Upload failed: ${response.status} ${errorText}`);
      }
      const result = await response.json();
      return result;
    },
    onSuccess: (data) => {
      console.log("Resume upload response:", data); // Debug log
      toast({
        title: "Success",
        description: "Resume uploaded successfully",
      });
      setProfileData(prev => ({ ...prev, resumeUrl: data.resumeUrl, resumeText: data.resumeText }));
      setResumeText(data.resumeText || "");
      console.log("Updated resumeText:", data.resumeText); // Debug log
    },
    onError: (error: any) => {
      toast({
        title: "Error",
        description: error.message || "Failed to upload resume",
        variant: "destructive",
      });
    },
  });

  // Add profile picture upload mutation
  const uploadProfilePictureMutation = useMutation({
    mutationFn: async (formData: FormData) => {
      const response = await fetch("/api/upload-profile-picture", {
        method: "POST",
        credentials: "include",
        body: formData
      });
      if (!response.ok) throw new Error("Upload failed");
      return response.json();
    },
    onSuccess: (data) => {
      toast({
        title: "Success",
        description: "Profile picture uploaded successfully",
      });
      setProfileData(prev => ({ ...prev, profilePicture: data.profilePicture }));
    },
    onError: (error: any) => {
      toast({
        title: "Error",
        description: error.message || "Failed to upload profile picture",
        variant: "destructive",
      });
    },
  });

  // Extract resume text mutation
  const extractResumeTextMutation = useMutation({
    mutationFn: async () => {
      const response = await fetch("/api/extract-resume-text", {
        method: "POST",
        credentials: "include"
      });
      if (!response.ok) throw new Error("Failed to extract resume text");
      return response.json();
    },
    onSuccess: (data) => {
      toast({
        title: "Success",
        description: "Resume text extracted successfully",
      });
      setProfileData(prev => ({ ...prev, resumeText: data.resumeText }));
      setResumeText(data.resumeText || "");
      queryClient.invalidateQueries({ queryKey: ["/api/profile"] });
    },
    onError: (error: any) => {
      toast({
        title: "Error",
        description: error.message || "Failed to extract resume text",
        variant: "destructive",
      });
    },
  });

  // Add CNIC validation to handleProfileSubmit
  const handleProfileSubmit = async (e: React.FormEvent) => {
    e.preventDefault();
    if (!/^\d{14}$/.test(profileData.cnic)) {
      setError("CNIC must be exactly 14 digits");
      return;
    }
    if (!user?.email) {
      setError("Email is missing. Please log in again.");
      return;
    }
    if (!isProfileComplete({ ...profileData, email: user.email })) {
      setError("Please fill all required fields to save your profile.");
      return;
    }
    
    // Validate URLs if provided
    if (profileData.linkedinUrl && !profileData.linkedinUrl.startsWith('http://') && !profileData.linkedinUrl.startsWith('https://')) {
      setError("LinkedIn URL must start with http:// or https://");
      return;
    }
    if (profileData.githubUrl && !profileData.githubUrl.startsWith('http://') && !profileData.githubUrl.startsWith('https://')) {
      setError("GitHub URL must start with http:// or https://");
      return;
    }
    
    setError("");
    
    const dataToSend = { 
        ...profileData, 
        email: user.email,
        projects: projectsList
    };
    
    console.log('🔍 [FRONTEND] Sending profile data:', JSON.stringify(dataToSend, null, 2));
    console.log('🔍 [FRONTEND] Data types:', Object.entries(dataToSend).map(([key, value]) => `${key}: ${typeof value}`));
    console.log('🔍 [FRONTEND] Social links check - linkedin:', (dataToSend as any).linkedin, 'github:', (dataToSend as any).github);
    console.log('🔍 [FRONTEND] profileData state:', JSON.stringify(profileData, null, 2));
    try {
      await updateProfileMutation.mutateAsync(dataToSend);
      // setIsEditing(false) is now handled in the mutation's onSuccess callback
    } catch (err: any) {
      console.error('❌ [FRONTEND] Profile update error:', err);
      console.error('❌ [FRONTEND] Error response:', err?.response?.data);
      if (err?.response?.data?.message) {
        setError(err.response.data.message);
      } else {
        setError("Failed to update profile");
      }
    }
  };

  const handleEducationSubmit = async (education: any, index: number) => {
    try {
      if (education.id) {
        // Update existing education
        const updatedEducation = await updateEducationMutation.mutateAsync({
          id: education.id,
          degree: education.degree,
          institution: education.institution,
          fromDate: education.fromDate,
          toDate: education.toDate,
          totalMarks: education.totalMarks,
          obtainedMarks: education.obtainedMarks
        });
        
        // Update the local state with the updated education
        const newEducationList = [...educationList];
        newEducationList[index] = updatedEducation;
        setEducationList(newEducationList);
        
        // Show success message
        toast({
          title: "Success",
          description: "Education updated successfully",
        });
      } else {
        // Create new education
        const createdEducation = await createEducationMutation.mutateAsync(education);
        
        // Update the local state with the created education (including the ID)
        const newEducationList = [...educationList];
        newEducationList[index] = createdEducation;
        setEducationList(newEducationList);
        
        // Show success message
        toast({
          title: "Success",
          description: "Education added successfully",
        });
      }
    } catch (error: any) {
      toast({
        title: "Error",
        description: error.message || "Failed to save education",
        variant: "destructive",
      });
    }
  };

  const handleExperienceSubmit = async (experience: any, index: number) => {
    try {
      if (experience.id) {
        // Update existing experience
        const updatedExperience = await updateExperienceMutation.mutateAsync({
          id: experience.id,
          company: experience.company,
          role: experience.role,
          fromDate: experience.fromDate,
          toDate: experience.toDate,
          skills: experience.skills,
          description: experience.description
        });
        
        // Update the local state with the updated experience
        const newExperienceList = [...experienceList];
        newExperienceList[index] = updatedExperience;
        setExperienceList(newExperienceList);
        
        // Show success message
        toast({
          title: "Success",
          description: "Experience updated successfully",
        });
      } else {
        // Create new experience
        const createdExperience = await createExperienceMutation.mutateAsync(experience);
        
        // Update the local state with the created experience (including the ID)
        const newExperienceList = [...experienceList];
        newExperienceList[index] = createdExperience;
        setExperienceList(newExperienceList);
        
        // Show success message
        toast({
          title: "Success",
          description: "Experience added successfully",
        });
      }
    } catch (error: any) {
      toast({
        title: "Error",
        description: error.message || "Failed to save experience",
        variant: "destructive",
      });
    }
  };

  const addEducation = () => {
    setEducationList([...educationList, {
      id: undefined,
      degree: "",
      institution: "",
      fromDate: "",
      toDate: "",
      totalMarks: "",
      obtainedMarks: ""
    }]);
  };

  const removeEducation = async (index: number) => {
    const education = educationList[index];
    if (education.id) {
      await deleteEducationMutation.mutateAsync(education.id);
    }
    setEducationList(educationList.filter((_, i) => i !== index));
  };

  const addExperience = () => {
    setExperienceList([...experienceList, {
      id: undefined,
      company: "",
      role: "",
      fromDate: "",
      toDate: "",
      skills: "",
      description: [""] // Changed to array for bullet points
    }]);
  };

  const removeExperience = async (index: number) => {
    const experience = experienceList[index];
    if (experience.id) {
      await deleteExperienceMutation.mutateAsync(experience.id);
    }
    setExperienceList(experienceList.filter((_, i) => i !== index));
  };

  const addProject = () => {
    setProjectsList([...projectsList, {
      id: undefined,
      title: "",
      description: [""], // Changed to array for bullet points
      techStack: "",
      githubUrl: ""
    }]);
  };

  const removeProject = (index: number) => {
    const project = projectsList[index];
    if (project.id) {
      deleteProjectMutation.mutate(project.id);
    } else {
      setProjectsList(projectsList.filter((_, i) => i !== index));
    }
  };

  const handleProjectSubmit = async (project: any, index: number) => {
    if (!project.title || !project.description) {
      return;
    }

    if (project.id) {
      // Update existing project
      updateProjectMutation.mutate({
        id: project.id,
        title: project.title,
        description: project.description,
        techStack: project.techStack,
        githubUrl: project.githubUrl
      });
    } else {
      // Create new project
      createProjectMutation.mutate({
        title: project.title,
        description: project.description,
        techStack: project.techStack,
        githubUrl: project.githubUrl
      });
    }
  };

  const handleFileUpload = (e: React.ChangeEvent<HTMLInputElement>) => {
    const file = e.target.files?.[0];
    if (file) {
      const formData = new FormData();
      formData.append("resume", file);
      uploadResumeMutation.mutate(formData);
    }
  };

  const handleProfilePictureUpload = (e: React.ChangeEvent<HTMLInputElement>) => {
    const file = e.target.files?.[0];
    if (file) {
      const formData = new FormData();
      formData.append("profilePicture", file);
      uploadProfilePictureMutation.mutate(formData);
    }
  };

  const handleLogout = async () => {
    await logout();
    window.location.href = "/login";
  };


  if (isLoading || updateProfileMutation.isPending) {
    return (
      <div className="min-h-screen bg-gray-50 flex items-center justify-center">
        <div className="text-center">
          <div className="animate-spin rounded-full h-12 w-12 border-b-2 border-primary mx-auto mb-4"></div>
          <p className="text-gray-600">
            {isLoading ? "Loading profile..." : "Saving profile..."}
          </p>
        </div>
      </div>
    );
  }

  // Show card if profile is complete and not editing
  if (!isEditing && profileQueryData && isProfileComplete({ ...profileQueryData, email: user?.email })) {
    return (
      <div className="min-h-screen bg-gray-50">
        {/* Header */}
        <header className="bg-white shadow-sm border-b border-gray-200">
          <div className="flex items-center justify-between px-6 py-4">
            <div className="flex items-center space-x-4">
              <img src={logo} alt="NASTP Logo" className="h-20 w-auto" />
              <Badge className="bg-accent text-white">Candidate Portal</Badge>
            </div>
            <div className="flex items-center space-x-4">
              <div className="flex items-center space-x-3">
                <span className="text-sm font-medium text-gray-700">
                  {profileQueryData.firstName && profileQueryData.lastName 
                    ? `${profileQueryData.firstName} ${profileQueryData.lastName}`
                    : user?.email
                  }
                </span>
                <Button variant="ghost" size="sm" onClick={handleLogout}>
                  <LogOut className="h-4 w-4" />
                </Button>
              </div>
            </div>
          </div>
        </header>
        <div className="flex">
          {/* Sidebar */}
          <aside className="w-64 bg-primary shadow-sm min-h-screen border-r border-primary-foreground/10">
            <nav className="p-4 space-y-2">
              <Link href="/candidate/profile">
                <a className="flex items-center space-x-3 px-4 py-3 rounded-lg bg-primary-foreground text-primary">
                  <User className="h-5 w-5" />
                  <span>My Profile</span>
                </a>
              </Link>
              <Link href="/candidate/jobs">
                <a className="flex items-center space-x-3 px-4 py-3 rounded-lg text-primary-foreground hover:bg-primary-foreground/10">
                  <Briefcase className="h-5 w-5" />
                  <span>Job Listings</span>
                </a>
              </Link>
              <Link href="/candidate/applications">
                <a className="flex items-center space-x-3 px-4 py-3 rounded-lg text-primary-foreground hover:bg-primary-foreground/10">
                  <FileText className="h-5 w-5" />
                  <span>My Applications</span>
                </a>
              </Link>
              <Link href="/candidate/assessments">
                <a className="flex items-center space-x-3 px-4 py-3 rounded-lg text-primary-foreground hover:bg-primary-foreground/10">
                  <FileText className="h-5 w-5" />
                  <span>My Assessments</span>
                </a>
              </Link>
            </nav>
          </aside>
          {/* Main Content */}
          <main className="flex-1 p-6">
            <div className="mb-6">
              <h2 className="text-2xl font-bold text-gray-900 mb-2">My Profile</h2>
              <p className="text-gray-600">View and edit your profile information</p>
            </div>
            <ProfileCard 
              profile={{ 
                ...profileQueryData, 
                email: user?.email,
                projects: projectsList,
                linkedin: profileQueryData.linkedin,
                github: profileQueryData.github
              }}
              educationList={educationList} 
              experienceList={experienceList} 
              skills={skills}
              onEdit={() => setIsEditing(true)} 
            />
          </main>
        </div>
      </div>
    );
  }

  // ... existing code for form ...
  // Wrap form in a fragment and add a Cancel button if editing
  return (
    <div className="min-h-screen bg-gray-50">
      {/* Header */}
      <header className="bg-white shadow-sm border-b border-gray-200">
        <div className="flex items-center justify-between px-6 py-4">
          <div className="flex items-center space-x-4">
            <img src={logo} alt="NASTP Logo" className="h-20 w-auto" />
            <Badge className="bg-accent text-white">Candidate Portal</Badge>
          </div>
          <div className="flex items-center space-x-4">
            <div className="flex items-center space-x-3">
              <span className="text-sm font-medium text-gray-700">
                {profileQueryData.firstName && profileQueryData.lastName 
                  ? `${profileQueryData.firstName} ${profileQueryData.lastName}`
                  : user?.email
                }
              </span>
              <Button variant="ghost" size="sm" onClick={handleLogout}>
                <LogOut className="h-4 w-4" />
              </Button>
            </div>
          </div>
        </div>
      </header>
      <div className="flex">
        {/* Sidebar */}
        <aside className="w-64 bg-primary shadow-sm min-h-screen border-r border-primary-foreground/10">
          <nav className="p-4 space-y-2">
            <Link href="/candidate/profile">
              <a className="flex items-center space-x-3 px-4 py-3 rounded-lg bg-primary-foreground text-primary">
                <User className="h-5 w-5" />
                <span>My Profile</span>
              </a>
            </Link>
            <Link href="/candidate/jobs">
              <a className="flex items-center space-x-3 px-4 py-3 rounded-lg text-primary-foreground hover:bg-primary-foreground/10">
                <Briefcase className="h-5 w-5" />
                <span>Job Listings</span>
              </a>
            </Link>
            <Link href="/candidate/applications">
              <a className="flex items-center space-x-3 px-4 py-3 rounded-lg text-primary-foreground hover:bg-primary-foreground/10">
                <FileText className="h-5 w-5" />
                <span>My Applications</span>
              </a>
            </Link>
            <Link href="/candidate/assessments">
              <a className="flex items-center space-x-3 px-4 py-3 rounded-lg text-primary-foreground hover:bg-primary-foreground/10">
                <FileText className="h-5 w-5" />
                <span>My Assessments</span>
              </a>
            </Link>
          </nav>
        </aside>
        {/* Main Content */}
        <main className="flex-1 p-6">
          <div className="mb-6">
            <h2 className="text-2xl font-bold text-gray-900 mb-2">My Profile</h2>
            <p className="text-gray-600">Complete your profile to apply for jobs</p>
          </div>
          <form onSubmit={handleProfileSubmit} className="space-y-6">
            {error && (
              <div className="bg-red-100 text-red-700 px-4 py-2 rounded mb-2 text-sm">{error}</div>
            )}
            {/* Personal Information */}
            <Card>
              <CardHeader>
                <CardTitle className="flex items-center space-x-2">
                  <User className="h-5 w-5" />
                  <span>Profile Picture</span>
                </CardTitle>
              </CardHeader>
              <CardContent>
                <div className="flex items-center space-x-4">
                  {profileQueryData.profilePicture ? (
                    <img src={profileQueryData.profilePicture} alt="Profile" className="h-20 w-20 rounded-full object-cover border" />
                  ) : (
                    <div className="h-20 w-20 rounded-full bg-gray-200 flex items-center justify-center text-gray-400">
                      <User className="h-8 w-8" />
                    </div>
                  )}
                  <div className="flex items-center space-x-2">
                    <Upload className="h-4 w-4 text-gray-500" />
                  <input
                    type="file"
                    accept="image/png, image/jpeg, image/jpg"
                    onChange={handleProfilePictureUpload}
                      className="text-sm"
                  />
                  </div>
                </div>
              </CardContent>
            </Card>
            <Card>
              <CardHeader>
                <CardTitle className="flex items-center space-x-2">
                  <User className="h-5 w-5" />
                  <span>Personal Information</span>
                </CardTitle>
              </CardHeader>
              <CardContent className="grid grid-cols-1 md:grid-cols-2 gap-6">
                <div>
                  <Label htmlFor="cnic" className="flex items-center space-x-2">
                    <Target className="h-4 w-4" />
                    <span>CNIC</span>
                  </Label>
                  <Input
                    id="cnic"
                    value={profileData.cnic}
                    onChange={(e) => setProfileData({ ...profileData, cnic: e.target.value.replace(/[^\d]/g, "") })}
                    placeholder="12345678901234"
                    maxLength={14}
                    minLength={14}
                    disabled={!!profileData.cnic}
                  />
                </div>
                <div>
                  <Label htmlFor="firstName" className="flex items-center space-x-2">
                    <User className="h-4 w-4" />
                    <span>First Name</span>
                  </Label>
                  <Input
                    id="firstName"
                    value={profileData.firstName}
                    onChange={(e) => setProfileData({ ...profileData, firstName: e.target.value })}
                    placeholder="John"
                  />
                </div>
                <div>
                  <Label htmlFor="lastName" className="flex items-center space-x-2">
                    <User className="h-4 w-4" />
                    <span>Last Name</span>
                  </Label>
                  <Input
                    id="lastName"
                    value={profileData.lastName}
                    onChange={(e) => setProfileData({ ...profileData, lastName: e.target.value })}
                    placeholder="Doe"
                  />
                </div>
                <div>
                  <Label htmlFor="dateOfBirth" className="flex items-center space-x-2">
                    <Calendar className="h-4 w-4" />
                    <span>Date of Birth</span>
                  </Label>
                  <Input
                    id="dateOfBirth"
                    type="date"
                    value={profileData.dateOfBirth}
                    onChange={(e) => setProfileData({ ...profileData, dateOfBirth: e.target.value })}
                  />
                </div>
                <div>
                  <Label htmlFor="email" className="flex items-center space-x-2">
                    <Mail className="h-4 w-4" />
                    <span>Email</span>
                  </Label>
                  <Input
                    id="email"
                    type="email"
                    value={user?.email || ""}
                    disabled
                    className="bg-gray-50"
                  />
                </div>
                <div>
                  <Label htmlFor="linkedin" className="flex items-center space-x-2">
                    <svg className="h-4 w-4 text-blue-600" fill="currentColor" viewBox="0 0 24 24">
                      <path d="M20.447 20.452h-3.554v-5.569c0-1.328-.027-3.037-1.852-3.037-1.853 0-2.136 1.445-2.136 2.939v5.667H9.351V9h3.414v1.561h.046c.477-.9 1.637-1.85 3.37-1.85 3.601 0 4.267 2.37 4.267 5.455v6.286zM5.337 7.433c-1.144 0-2.063-.926-2.063-2.065 0-1.138.92-2.063 2.063-2.063 1.14 0 2.064.925 2.064 2.063 0 1.139-.925 2.065-2.064 2.065zm1.782 13.019H3.555V9h3.564v11.452zM22.225 0H1.771C.792 0 0 .774 0 1.729v20.542C0 23.227.792 24 1.771 24h20.451C23.2 24 24 23.227 24 22.271V1.729C24 .774 23.2 0 22.222 0h.003z"/>
                    </svg>
                    <span>LinkedIn URL</span>
                  </Label>
                  <Input
                    id="linkedin"
                    type="url"
                    value={profileData.linkedin}
                    onChange={e => setProfileData({ ...profileData, linkedin: e.target.value })}
                    placeholder="https://linkedin.com/in/yourprofile"
                  />
                </div>
                <div>
                  <Label htmlFor="github" className="flex items-center space-x-2">
                    <svg className="h-4 w-4 text-gray-800" fill="currentColor" viewBox="0 0 24 24">
                      <path d="M12 0c-6.626 0-12 5.373-12 12 0 5.302 3.438 9.8 8.207 11.387.599.111.793-.261.793-.577v-2.234c-3.338.726-4.033-1.416-4.033-1.416-.546-1.387-1.333-1.756-1.333-1.756-1.089-.745.083-.729.083-.729 1.205.084 1.839 1.237 1.839 1.237 1.07 1.834 2.807 1.304 3.492.997.107-.775.418-1.305.762-1.604-2.665-.305-5.467-1.334-5.467-5.931 0-1.311.469-2.381 1.236-3.221-.124-.303-.535-1.524.117-3.176 0 0 1.008-.322 3.301 1.23.957-.266 1.983-.399 3.003-.404 1.02.005 2.047.138 3.006.404 2.291-1.552 3.297-1.23 3.297-1.23.653 1.653.242 2.874.118 3.176.77.84 1.235 1.911 1.235 3.221 0 4.609-2.807 5.624-5.479 5.921.43.372.823 1.102.823 2.222v3.293c0 .319.192.694.801.576 4.765-1.589 8.199-6.086 8.199-11.386 0-6.627-5.373-12-12-12z"/>
                    </svg>
                    <span>GitHub URL</span>
                  </Label>
                  <Input
                    id="github"
                    type="url"
                    value={profileData.github}
                    onChange={e => setProfileData({ ...profileData, github: e.target.value })}
                    placeholder="https://github.com/yourusername"
                  />
                </div>
              </CardContent>
            </Card>

            {/* Address Information */}
            <Card>
              <CardHeader>
                <CardTitle className="flex items-center space-x-2">
                  <MapPin className="h-5 w-5" />
                  <span>Address</span>
                </CardTitle>
              </CardHeader>
              <CardContent className="grid grid-cols-1 md:grid-cols-2 gap-6">
                <div>
                  <Label htmlFor="apartment" className="flex items-center space-x-2">
                    <Building className="h-4 w-4" />
                    <span>Apartment/Unit</span>
                  </Label>
                  <Input
                    id="apartment"
                    value={profileData.apartment}
                    onChange={(e) => setProfileData({ ...profileData, apartment: e.target.value })}
                    placeholder="Apt 4B"
                  />
                </div>
                <div>
                  <Label htmlFor="street" className="flex items-center space-x-2">
                    <MapPin className="h-4 w-4" />
                    <span>Street</span>
                  </Label>
                  <Input
                    id="street"
                    value={profileData.street}
                    onChange={(e) => setProfileData({ ...profileData, street: e.target.value })}
                    placeholder="123 Main Street"
                  />
                </div>
                <div>
                  <Label htmlFor="area" className="flex items-center space-x-2">
                    <Globe className="h-4 w-4" />
                    <span>Area</span>
                  </Label>
                  <Input
                    id="area"
                    value={profileData.area}
                    onChange={(e) => setProfileData({ ...profileData, area: e.target.value })}
                    placeholder="Downtown"
                  />
                </div>
                <div>
                  <Label htmlFor="city" className="flex items-center space-x-2">
                    <MapPin className="h-4 w-4" />
                    <span>City</span>
                  </Label>
                  <Input
                    id="city"
                    value={profileData.city}
                    onChange={(e) => setProfileData({ ...profileData, city: e.target.value })}
                    placeholder="New York"
                  />
                </div>
                <div>
                  <Label htmlFor="province" className="flex items-center space-x-2">
                    <Globe className="h-4 w-4" />
                    <span>Province/State</span>
                  </Label>
                  <Input
                    id="province"
                    value={profileData.province}
                    onChange={(e) => setProfileData({ ...profileData, province: e.target.value })}
                    placeholder="NY"
                  />
                </div>
                <div>
                  <Label htmlFor="postalCode" className="flex items-center space-x-2">
                    <Target className="h-4 w-4" />
                    <span>Postal Code</span>
                  </Label>
                  <Input
                    id="postalCode"
                    value={profileData.postalCode}
                    onChange={(e) => setProfileData({ ...profileData, postalCode: e.target.value })}
                    placeholder="10001"
                  />
                </div>
              </CardContent>
            </Card>

            {/* Social Links */}
            <Card>
              <CardHeader>
                <CardTitle className="flex items-center space-x-2">
                  <Globe className="h-5 w-5" />
                  <span>Social Links</span>
                </CardTitle>
              </CardHeader>
              <CardContent className="grid grid-cols-1 md:grid-cols-2 gap-6">
                <div>
                  <Label htmlFor="linkedin" className="flex items-center space-x-2">
                    <svg className="h-4 w-4 text-blue-600" fill="currentColor" viewBox="0 0 24 24">
                      <path d="M20.447 20.452h-3.554v-5.569c0-1.328-.027-3.037-1.852-3.037-1.853 0-2.136 1.445-2.136 2.939v5.667H9.351V9h3.414v1.561h.046c.477-.9 1.637-1.85 3.37-1.85 3.601 0 4.267 2.37 4.267 5.455v6.286zM5.337 7.433c-1.144 0-2.063-.926-2.063-2.065 0-1.138.92-2.063 2.063-2.063 1.14 0 2.064.925 2.064 2.063 0 1.139-.925 2.065-2.064 2.065zm1.782 13.019H3.555V9h3.564v11.452zM22.225 0H1.771C.792 0 0 .774 0 1.729v20.542C0 23.227.792 24 1.771 24h20.451C23.2 24 24 23.227 24 22.271V1.729C24 .774 23.2 0 22.222 0h.003z"/>
                    </svg>
                    <span>LinkedIn URL</span>
                  </Label>
                  <Input
<<<<<<< HEAD
                    id="linkedinUrl"
                    type="text"
                    value={profileData.linkedinUrl}
                    onChange={e => setProfileData({ ...profileData, linkedinUrl: e.target.value })}
=======
                    id="linkedin"
                    type="url"
                    value={profileData.linkedin}
                    onChange={e => setProfileData({ ...profileData, linkedin: e.target.value })}
>>>>>>> df09df78
                    placeholder="https://linkedin.com/in/yourprofile"
                  />
                </div>
                <div>
                  <Label htmlFor="github" className="flex items-center space-x-2">
                    <svg className="h-4 w-4 text-gray-800" fill="currentColor" viewBox="0 0 24 24">
                      <path d="M12 0c-6.626 0-12 5.373-12 12 0 5.302 3.438 9.8 8.207 11.387.599.111.793-.261.793-.577v-2.234c-3.338.726-4.033-1.416-4.033-1.416-.546-1.387-1.333-1.756-1.333-1.756-1.089-.745.083-.729.083-.729 1.205.084 1.839 1.237 1.839 1.237 1.07 1.834 2.807 1.304 3.492.997.107-.775.418-1.305.762-1.604-2.665-.305-5.467-1.334-5.467-5.931 0-1.311.469-2.381 1.236-3.221-.124-.303-.535-1.524.117-3.176 0 0 1.008-.322 3.301 1.23.957-.266 1.983-.399 3.003-.404 1.02.005 2.047.138 3.006.404 2.291-1.552 3.297-1.23 3.297-1.23.653 1.653.242 2.874.118 3.176.77.84 1.235 1.911 1.235 3.221 0 4.609-2.807 5.624-5.479 5.921.43.372.823 1.102.823 2.222v3.293c0 .319.192.694.801.576 4.765-1.589 8.199-6.086 8.199-11.386 0-6.627-5.373-12-12-12z"/>
                    </svg>
                    <span>GitHub URL</span>
                  </Label>
                  <Input
<<<<<<< HEAD
                    id="githubUrl"
                    type="text"
                    value={profileData.githubUrl}
                    onChange={e => setProfileData({ ...profileData, githubUrl: e.target.value })}
=======
                    id="github"
                    type="url"
                    value={profileData.github}
                    onChange={e => setProfileData({ ...profileData, github: e.target.value })}
>>>>>>> df09df78
                    placeholder="https://github.com/yourusername"
                  />
                </div>
              </CardContent>
            </Card>
            {/* Education */}
            <Card>
              <CardHeader className="flex flex-row items-center justify-between">
                <CardTitle className="flex items-center space-x-2">
                  <GraduationCap className="h-5 w-5" />
                  <span>Education</span>
                </CardTitle>
                <Button type="button" variant="outline" onClick={addEducation} className="flex items-center space-x-2">
                  <Plus className="h-4 w-4" />
                  <span>Add Education</span>
                </Button>
              </CardHeader>
              <CardContent className="space-y-4">
                {educationList.map((education, index) => (
                  <div key={index} className="border border-gray-200 rounded-lg p-4 bg-gradient-to-r from-blue-50 to-indigo-50">
                    <div className="flex items-center space-x-2 mb-3">
                      <School className="h-5 w-5 text-blue-600" />
                      <span className="font-medium text-gray-900">Education Entry #{index + 1}</span>
                    </div>
                    <div className="grid grid-cols-1 md:grid-cols-2 gap-4">
                      <div>
                        <Label htmlFor={`degree-${index}`} className="flex items-center space-x-2">
                          <Award className="h-4 w-4" />
                          <span>Degree Program</span>
                        </Label>
                        <Input
                          id={`degree-${index}`}
                          value={education.degree}
                          onChange={(e) => {
                            const newEducation = [...educationList];
                            newEducation[index].degree = e.target.value;
                            setEducationList(newEducation);
                          }}
                          placeholder="Bachelor of Computer Science"
                        />
                      </div>
                      <div>
                        <Label htmlFor={`institution-${index}`} className="flex items-center space-x-2">
                          <Building className="h-4 w-4" />
                          <span>Institution</span>
                        </Label>
                        <Input
                          id={`institution-${index}`}
                          value={education.institution}
                          onChange={(e) => {
                            const newEducation = [...educationList];
                            newEducation[index].institution = e.target.value;
                            setEducationList(newEducation);
                          }}
                          placeholder="University of Technology"
                        />
                      </div>
                      <div>
                        <Label htmlFor={`fromDate-${index}`} className="flex items-center space-x-2">
                          <Calendar className="h-4 w-4" />
                          <span>From Date</span>
                        </Label>
                        <Input
                          id={`fromDate-${index}`}
                          type="date"
                          value={education.fromDate}
                          onChange={(e) => {
                            const newEducation = [...educationList];
                            newEducation[index].fromDate = e.target.value;
                            setEducationList(newEducation);
                          }}
                        />
                      </div>
                      <div>
                        <Label htmlFor={`toDate-${index}`} className="flex items-center space-x-2">
                          <Calendar className="h-4 w-4" />
                          <span>To Date</span>
                        </Label>
                        <Input
                          id={`toDate-${index}`}
                          type="date"
                          value={education.toDate}
                          onChange={(e) => {
                            const newEducation = [...educationList];
                            newEducation[index].toDate = e.target.value;
                            setEducationList(newEducation);
                          }}
                        />
                      </div>
                      <div>
                        <Label htmlFor={`totalMarks-${index}`} className="flex items-center space-x-2">
                          <Star className="h-4 w-4" />
                          <span>Total Marks/CGPA</span>
                        </Label>
                        <Input
                          id={`totalMarks-${index}`}
                          value={education.totalMarks}
                          onChange={(e) => {
                            const newEducation = [...educationList];
                            newEducation[index].totalMarks = e.target.value;
                            setEducationList(newEducation);
                          }}
                          placeholder="4.0"
                        />
                      </div>
                      <div>
                        <Label htmlFor={`obtainedMarks-${index}`} className="flex items-center space-x-2">
                          <Award className="h-4 w-4" />
                          <span>Obtained Marks/CGPA</span>
                        </Label>
                        <Input
                          id={`obtainedMarks-${index}`}
                          value={education.obtainedMarks}
                          onChange={(e) => {
                            const newEducation = [...educationList];
                            newEducation[index].obtainedMarks = e.target.value;
                            setEducationList(newEducation);
                          }}
                          placeholder="3.8"
                        />
                      </div>
                    </div>
                    <div className="flex justify-between items-center mt-4 pt-3 border-t border-gray-200">
                      <Button
                        type="button"
                        variant="ghost"
                        size="sm"
                        onClick={() => removeEducation(index)}
                        className="text-red-600 hover:text-red-700 flex items-center space-x-1"
                      >
                        <Trash2 className="h-4 w-4" />
                        <span>Remove</span>
                      </Button>
                        <Button
                          type="button"
                          variant="outline"
                          size="sm"
                          onClick={() => handleEducationSubmit(education, index)}
                        disabled={education.id ? updateEducationMutation.isPending : createEducationMutation.isPending}
                          className="flex items-center space-x-1"
                        >
                        {(education.id ? updateEducationMutation.isPending : createEducationMutation.isPending) ? (
                            <>
                              <div className="animate-spin rounded-full h-4 w-4 border-b-2 border-primary"></div>
                              <span>Saving...</span>
                            </>
                          ) : (
                            <>
                              <Save className="h-4 w-4" />
                              <span>Save</span>
                            </>
                          )}
                        </Button>
                    </div>
                  </div>
                ))}
              </CardContent>
            </Card>

            {/* Experience */}
            <Card>
              <CardHeader className="flex flex-row items-center justify-between">
                <CardTitle className="flex items-center space-x-2">
                  <Building className="h-5 w-5" />
                  <span>Work Experience</span>
                </CardTitle>
                <Button type="button" variant="outline" onClick={addExperience} className="flex items-center space-x-2">
                  <Plus className="h-4 w-4" />
                  <span>Add Experience</span>
                </Button>
              </CardHeader>
              <CardContent className="space-y-4">
                {experienceList.map((experience, index) => (
                  <div key={index} className="border border-gray-200 rounded-lg p-4 bg-gradient-to-r from-green-50 to-emerald-50">
                    <div className="flex items-center space-x-2 mb-3">
                      <Workflow className="h-5 w-5 text-green-600" />
                      <span className="font-medium text-gray-900">Experience Entry #{index + 1}</span>
                    </div>
                    <div className="grid grid-cols-1 md:grid-cols-2 gap-4">
                      <div>
                        <Label htmlFor={`company-${index}`} className="flex items-center space-x-2">
                          <Building className="h-4 w-4" />
                          <span>Company</span>
                        </Label>
                        <Input
                          id={`company-${index}`}
                          value={experience.company}
                          onChange={(e) => {
                            const newExperience = [...experienceList];
                            newExperience[index].company = e.target.value;
                            setExperienceList(newExperience);
                          }}
                          placeholder="Tech Solutions Inc."
                        />
                      </div>
                      <div>
                        <Label htmlFor={`role-${index}`} className="flex items-center space-x-2">
                          <Briefcase className="h-4 w-4" />
                          <span>Role</span>
                        </Label>
                        <Input
                          id={`role-${index}`}
                          value={experience.role}
                          onChange={(e) => {
                            const newExperience = [...experienceList];
                            newExperience[index].role = e.target.value;
                            setExperienceList(newExperience);
                          }}
                          placeholder="Frontend Developer"
                        />
                      </div>
                      <div>
                        <Label htmlFor={`expFromDate-${index}`} className="flex items-center space-x-2">
                          <Calendar className="h-4 w-4" />
                          <span>From Date</span>
                        </Label>
                        <Input
                          id={`expFromDate-${index}`}
                          type="date"
                          value={experience.fromDate}
                          onChange={(e) => {
                            const newExperience = [...experienceList];
                            newExperience[index].fromDate = e.target.value;
                            setExperienceList(newExperience);
                          }}
                        />
                      </div>
                      <div>
                        <Label htmlFor={`expToDate-${index}`} className="flex items-center space-x-2">
                          <Calendar className="h-4 w-4" />
                          <span>To Date</span>
                        </Label>
                        <Input
                          id={`expToDate-${index}`}
                          type="date"
                          value={experience.toDate}
                          onChange={(e) => {
                            const newExperience = [...experienceList];
                            newExperience[index].toDate = e.target.value;
                            setExperienceList(newExperience);
                          }}
                        />
                      </div>
                      <div className="md:col-span-2">
                        <Label htmlFor={`experienceDescription-${index}`} className="flex items-center space-x-2">
                          <FileText className="h-4 w-4" />
                          <span>Description (Bullet Points)</span>
                        </Label>
                        <div className="space-y-2">
                          {(Array.isArray(experience.description) ? experience.description : [""]).map((bullet: string, bulletIndex: number) => (
                            <div key={bulletIndex} className="flex items-center space-x-2">
                              <span className="text-gray-500 text-sm">•</span>
                              <Input
                                value={bullet}
                                onChange={(e) => {
                                  const newExperience = [...experienceList];
                                  if (!Array.isArray(newExperience[index].description)) {
                                    newExperience[index].description = [""];
                                  }
                                  newExperience[index].description[bulletIndex] = e.target.value;
                                  setExperienceList(newExperience);
                                }}
                                placeholder="Enter bullet point..."
                                className="flex-1"
                              />
                              <Button
                                type="button"
                                variant="ghost"
                                size="sm"
                                onClick={() => {
                                  const newExperience = [...experienceList];
                                  if (!Array.isArray(newExperience[index].description)) {
                                    newExperience[index].description = [""];
                                  }
                                  newExperience[index].description.splice(bulletIndex, 1);
                                  if (newExperience[index].description.length === 0) {
                                    newExperience[index].description = [""];
                                  }
                                  setExperienceList(newExperience);
                                }}
                                className="text-red-600 hover:text-red-700"
                              >
                                <X className="h-4 w-4" />
                              </Button>
                            </div>
                          ))}
                          <Button
                            type="button"
                            variant="outline"
                            size="sm"
                            onClick={() => {
                              const newExperience = [...experienceList];
                              if (!Array.isArray(newExperience[index].description)) {
                                newExperience[index].description = [""];
                              }
                              newExperience[index].description.push("");
                              setExperienceList(newExperience);
                            }}
                            className="flex items-center space-x-1"
                          >
                            <Plus className="h-4 w-4" />
                            <span>Add Bullet Point</span>
                          </Button>
                        </div>
                      </div>
                    </div>
                    <div className="flex justify-between items-center mt-4 pt-3 border-t border-gray-200">
                      <Button
                        type="button"
                        variant="ghost"
                        size="sm"
                        onClick={() => removeExperience(index)}
                        className="text-red-600 hover:text-red-700 flex items-center space-x-1"
                      >
                        <Trash2 className="h-4 w-4" />
                        <span>Remove</span>
                      </Button>
                      <Button
                        type="button"
                        variant="outline"
                        size="sm"
                        onClick={() => handleExperienceSubmit(experience, index)}
                        disabled={experience.id ? updateExperienceMutation.isPending : createExperienceMutation.isPending}
                        className="flex items-center space-x-1"
                      >
                        {(experience.id ? updateExperienceMutation.isPending : createExperienceMutation.isPending) ? (
                          <>
                            <div className="animate-spin rounded-full h-4 w-4 border-b-2 border-primary"></div>
                            <span>Saving...</span>
                          </>
                        ) : (
                          <>
                            <Save className="h-4 w-4" />
                            <span>Save</span>
                          </>
                        )}
                      </Button>
                    </div>
                  </div>
                ))}
              </CardContent>
            </Card>

            {/* Projects */}
            <Card>
              <CardHeader className="flex flex-row items-center justify-between">
                <CardTitle className="flex items-center space-x-2">
                  <Layers className="h-5 w-5" />
                  <span>Projects</span>
                </CardTitle>
                <Button type="button" variant="outline" onClick={addProject} className="flex items-center space-x-2">
                  <Plus className="h-4 w-4" />
                  <span>Add Project</span>
                </Button>
              </CardHeader>
              <CardContent className="space-y-4">
                {projectsList.map((project, index) => (
                  <div key={index} className="border border-gray-200 rounded-lg p-4 bg-gradient-to-r from-purple-50 to-pink-50">
                    <div className="flex items-center space-x-2 mb-3">
                      <Layers className="h-5 w-5 text-purple-600" />
                      <span className="font-medium text-gray-900">Project #{index + 1}</span>
                    </div>
                    <div className="grid grid-cols-1 md:grid-cols-2 gap-4">
                      <div className="md:col-span-2">
                        <Label htmlFor={`projectTitle-${index}`} className="flex items-center space-x-2">
                          <Layers className="h-4 w-4" />
                          <span>Project Title</span>
                        </Label>
                        <Input
                          id={`projectTitle-${index}`}
                          value={project.title}
                          onChange={(e) => {
                            const newProjects = [...projectsList];
                            newProjects[index].title = e.target.value;
                            setProjectsList(newProjects);
                          }}
                          placeholder="E-commerce Website"
                        />
                      </div>
                      <div className="md:col-span-2">
                        <Label htmlFor={`projectDescription-${index}`} className="flex items-center space-x-2">
                          <FileText className="h-4 w-4" />
                          <span>Description (Bullet Points)</span>
                        </Label>
                        <div className="space-y-2">
                          {project.description.map((bullet: string, bulletIndex: number) => (
                            <div key={bulletIndex} className="flex items-center space-x-2">
                              <span className="text-gray-500 text-sm">•</span>
                              <Input
                                value={bullet}
                                onChange={(e) => {
                                  const newProjects = [...projectsList];
                                  newProjects[index].description[bulletIndex] = e.target.value;
                                  setProjectsList(newProjects);
                                }}
                                placeholder="Enter bullet point..."
                                className="flex-1"
                              />
                              <Button
                                type="button"
                                variant="ghost"
                                size="sm"
                                onClick={() => {
                                  const newProjects = [...projectsList];
                                  newProjects[index].description.splice(bulletIndex, 1);
                                  if (newProjects[index].description.length === 0) {
                                    newProjects[index].description = [""];
                                  }
                                  setProjectsList(newProjects);
                                }}
                                className="text-red-600 hover:text-red-700"
                              >
                                <X className="h-4 w-4" />
                              </Button>
                            </div>
                          ))}
                          <Button
                            type="button"
                            variant="outline"
                            size="sm"
                            onClick={() => {
                              const newProjects = [...projectsList];
                              newProjects[index].description.push("");
                              setProjectsList(newProjects);
                            }}
                            className="flex items-center space-x-1"
                          >
                            <Plus className="h-4 w-4" />
                            <span>Add Bullet Point</span>
                          </Button>
                        </div>
                      </div>
                      <div>
                        <Label htmlFor={`techStack-${index}`} className="flex items-center space-x-2">
                          <Code className="h-4 w-4" />
                          <span>Tech Stack</span>
                        </Label>
                        <Input
                          id={`techStack-${index}`}
                          value={project.techStack}
                          onChange={(e) => {
                            const newProjects = [...projectsList];
                            newProjects[index].techStack = e.target.value;
                            setProjectsList(newProjects);
                          }}
                          placeholder="React, Node.js, MongoDB"
                        />
                      </div>
                      <div>
                        <Label htmlFor={`githubUrl-${index}`} className="flex items-center space-x-2">
                          <Github className="h-4 w-4" />
                          <span>GitHub URL</span>
                        </Label>
                        <Input
                          id={`githubUrl-${index}`}
                          value={project.githubUrl}
                          onChange={(e) => {
                            const newProjects = [...projectsList];
                            newProjects[index].githubUrl = e.target.value;
                            setProjectsList(newProjects);
                          }}
                          placeholder="https://github.com/username/project"
                        />
                      </div>
                    </div>
                    <div className="flex justify-between items-center mt-4 pt-3 border-t border-gray-200">
                      <Button
                        type="button"
                        variant="ghost"
                        size="sm"
                        onClick={() => removeProject(index)}
                        className="text-red-600 hover:text-red-700 flex items-center space-x-1"
                      >
                        <Trash2 className="h-4 w-4" />
                        <span>Remove</span>
                      </Button>
                      <Button
                        type="button"
                        variant="outline"
                        size="sm"
                        onClick={() => handleProjectSubmit(project, index)}
                        disabled={project.id ? updateProjectMutation.isPending : createProjectMutation.isPending}
                        className="flex items-center space-x-1"
                      >
                        {(project.id ? updateProjectMutation.isPending : createProjectMutation.isPending) ? (
                          <>
                            <div className="animate-spin rounded-full h-4 w-4 border-b-2 border-primary"></div>
                            <span>Saving...</span>
                          </>
                        ) : (
                          <>
                            <Save className="h-4 w-4" />
                            <span>Save</span>
                          </>
                        )}
                      </Button>
                    </div>
                  </div>
                ))}
              </CardContent>
            </Card>

            {/* Resume & Cover Letter */}
            <Card>
              <CardHeader>
                <CardTitle className="flex items-center space-x-2">
                  <FileText className="h-5 w-5" />
                  <span>Documents</span>
                </CardTitle>
              </CardHeader>
              <CardContent className="grid grid-cols-1 lg:grid-cols-2 gap-6">
                <div>
                  <Label htmlFor="resume" className="flex items-center space-x-2">
                    <Upload className="h-4 w-4" />
                    <span>Resume Upload</span>
                  </Label>
                  <div 
                    className="border-2 border-dashed border-gray-300 rounded-lg p-6 text-center hover:border-primary transition-colors cursor-pointer"
                    onClick={() => fileInputRef.current?.click()}
                  >
                    <Upload className="h-8 w-8 text-gray-400 mx-auto mb-2" />
                    <p className="text-sm text-gray-600 mb-2">Click to upload or drag and drop</p>
                    <p className="text-xs text-gray-500">PDF, DOC, DOCX (max 5MB)</p>
                    <input
                      ref={fileInputRef}
                      type="file"
                      className="hidden"
                      accept=".pdf,.doc,.docx"
                      onChange={handleFileUpload}
                    />
                    {profileQueryData?.resumeUrl && (
                      <div className="mt-2 space-y-2">
                        <a 
                          href={profileQueryData.resumeUrl} 
                          target="_blank" 
                          rel="noopener noreferrer"
                          className="text-primary hover:underline text-sm block flex items-center justify-center space-x-1"
                        >
                          <ExternalLink className="h-3 w-3" />
                          <span>View Current Resume</span>
                        </a>
                        <Button 
                          type="button" 
                          variant="outline" 
                          size="sm"
                          onClick={() => extractResumeTextMutation.mutate()}
                          disabled={extractResumeTextMutation.isPending}
                          className="flex items-center space-x-1"
                        >
                          {extractResumeTextMutation.isPending ? (
                            <>
                              <div className="animate-spin rounded-full h-3 w-3 border-b-2 border-primary"></div>
                              <span>Extracting...</span>
                            </>
                          ) : (
                            <>
                              <Activity className="h-3 w-3" />
                              <span>Extract Resume Text</span>
                            </>
                          )}
                        </Button>
                      </div>
                    )}
                  </div>
                </div>
                <div>
                  <Label htmlFor="motivationLetter" className="flex items-center space-x-2">
                    <FileText className="h-4 w-4" />
                    <span>Cover Letter</span>
                  </Label>
                  <Textarea
                    id="motivationLetter"
                    rows={6}
                    value={profileData.motivationLetter}
                    onChange={(e) => setProfileData({ ...profileData, motivationLetter: e.target.value })}
                    placeholder="Write a brief cover letter..."
                  />
                </div>
              </CardContent>
            </Card>

            {/* Skills */}
            <Card>
              <CardHeader>
                <CardTitle className="flex items-center space-x-2">
                  <Zap className="h-5 w-5" />
                  <span>Skills</span>
                </CardTitle>
              </CardHeader>
              <CardContent>
                <div className="space-y-4">
                  {skills.map((skill, idx) => (
                    <div key={skill.id} className="flex items-center space-x-4 p-3 bg-gradient-to-r from-purple-50 to-pink-50 rounded-lg border border-purple-100">
                      <div className="flex items-center space-x-2 flex-1">
                        <Code className="h-4 w-4 text-purple-600" />
                      <input
                          className="border rounded px-3 py-2 flex-1 bg-white"
                        value={skill.name}
                        onChange={e => handleUpdateSkill(skill.id, { name: e.target.value, expertiseLevel: skill.expertiseLevel })}
                          placeholder="Skill name"
                      />
                      </div>
                      <div className="flex items-center space-x-3">
                        <div className="flex items-center space-x-2">
                          <Star className="h-4 w-4 text-yellow-500" />
                      <Slider
                        min={1}
                        max={5}
                        step={1}
                        value={[skill.expertiseLevel]}
                        onValueChange={([val]) => handleUpdateSkill(skill.id, { name: skill.name, expertiseLevel: val })}
                            className="w-24"
                          />
                        </div>
                        <span className="w-20 text-center text-sm font-medium text-gray-700">
                          {["Beginner", "", "Intermediate", "", "Expert"][skill.expertiseLevel-1]}
                        </span>
                        <Button 
                          type="button" 
                          variant="ghost" 
                          size="sm" 
                          onClick={() => handleDeleteSkill(skill.id)} 
                          className="text-red-600 hover:text-red-700 flex items-center space-x-1"
                        >
                          <Trash2 className="h-4 w-4" />
                          <span>Delete</span>
                        </Button>
                      </div>
                    </div>
                  ))}
                  <div className="flex items-center space-x-4 p-3 bg-gradient-to-r from-blue-50 to-cyan-50 rounded-lg border border-blue-100">
                    <div className="flex items-center space-x-2 flex-1">
                      <Plus className="h-4 w-4 text-blue-600" />
                    <input
                        className="border rounded px-3 py-2 flex-1 bg-white"
                      value={newSkill.name}
                      onChange={e => setNewSkill({ ...newSkill, name: e.target.value })}
                        placeholder="Add new skill"
                    />
                    </div>
                    <div className="flex items-center space-x-3">
                      <div className="flex items-center space-x-2">
                        <Star className="h-4 w-4 text-yellow-500" />
                    <Slider
                      min={1}
                      max={5}
                      step={1}
                      value={[newSkill.expertiseLevel]}
                      onValueChange={([val]) => setNewSkill({ ...newSkill, expertiseLevel: val })}
                          className="w-24"
                        />
                      </div>
                      <span className="w-20 text-center text-sm font-medium text-gray-700">
                        {["Beginner", "", "Intermediate", "", "Expert"][newSkill.expertiseLevel-1]}
                      </span>
                      <Button 
                        type="button" 
                        variant="outline" 
                        size="sm" 
                        onClick={handleAddSkill}
                        className="flex items-center space-x-1"
                        disabled={!newSkill.name.trim()}
                      >
                        <Plus className="h-4 w-4" />
                        <span>Add Skill</span>
                      </Button>
                    </div>
                  </div>
                </div>
              </CardContent>
            </Card>

            <div className="flex justify-end gap-2">
              {isProfileComplete({ ...profileData, email: user?.email }) && (
                <Button type="button" variant="outline" onClick={() => { setIsEditing(false); setError(""); }} className="flex items-center space-x-2">
                  <X className="h-4 w-4" />
                  <span>Cancel</span>
                </Button>
              )}
              <Button 
                type="submit" 
                disabled={updateProfileMutation.isPending || !isProfileComplete({ ...profileData, email: user?.email })}
                className="px-8 flex items-center space-x-2"
              >
                {updateProfileMutation.isPending ? (
                  <>
                    <div className="animate-spin rounded-full h-4 w-4 border-b-2 border-white"></div>
                    <span>Saving...</span>
                  </>
                ) : (
                  <>
                    <Save className="h-4 w-4" />
                    <span>Save Profile</span>
                  </>
                )}
              </Button>
            </div>
          </form>
        </main>
        <ChatbotWidget />
      </div>
    </div>
  );
}<|MERGE_RESOLUTION|>--- conflicted
+++ resolved
@@ -1512,17 +1512,10 @@
                     <span>LinkedIn URL</span>
                   </Label>
                   <Input
-<<<<<<< HEAD
-                    id="linkedinUrl"
-                    type="text"
-                    value={profileData.linkedinUrl}
-                    onChange={e => setProfileData({ ...profileData, linkedinUrl: e.target.value })}
-=======
                     id="linkedin"
                     type="url"
                     value={profileData.linkedin}
                     onChange={e => setProfileData({ ...profileData, linkedin: e.target.value })}
->>>>>>> df09df78
                     placeholder="https://linkedin.com/in/yourprofile"
                   />
                 </div>
@@ -1534,17 +1527,10 @@
                     <span>GitHub URL</span>
                   </Label>
                   <Input
-<<<<<<< HEAD
-                    id="githubUrl"
-                    type="text"
-                    value={profileData.githubUrl}
-                    onChange={e => setProfileData({ ...profileData, githubUrl: e.target.value })}
-=======
                     id="github"
                     type="url"
                     value={profileData.github}
                     onChange={e => setProfileData({ ...profileData, github: e.target.value })}
->>>>>>> df09df78
                     placeholder="https://github.com/yourusername"
                   />
                 </div>
