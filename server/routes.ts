--- conflicted
+++ resolved
@@ -222,7 +222,6 @@
         },
         csrfToken // Client needs this for CSRF protection
       });
-<<<<<<< HEAD
     } catch (error: any) {
       console.error('Login error:', error);
       res.status(500).json({ message: 'Server error', details: error.message });
@@ -267,27 +266,16 @@
     } catch (error: any) {
       console.error('Force logout error:', error);
       res.status(500).json({ message: 'Force logout failed' });
-=======
-    } catch (error: unknown) {
-      res.status(500).json({ message: 'Server error' });
->>>>>>> 4275b65e
     }
   });
 
   app.post('/api/auth/register', async (req, res) => {
     try {
-<<<<<<< HEAD
       // Extract user data (email, password) and candidate data (cnic) separately
       const { email, password, cnic } = req.body;
       
       // Validate user data
       const userData = insertUserSchema.parse({ email, password });
-=======
-      console.log('Registration request body:', req.body);
-      
-      // Parse and validate request body
-      const userData = insertUserSchema.parse(req.body);
->>>>>>> 4275b65e
       
       // Check if user already exists
       const existingUser = await storage.getUserByEmail(userData.email);
@@ -297,6 +285,7 @@
       }
 
       // Check CNIC uniqueness
+      const cnic = req.body.cnic;
       if (!cnic) {
         console.log('Registration failed: CNIC is required');
         return res.status(400).json({ message: 'CNIC is required' });
@@ -308,26 +297,25 @@
         return res.status(400).json({ message: 'CNIC already registered' });
       }
 
+      // Check CNIC uniqueness
+      if (!cnic) {
+        return res.status(400).json({ message: 'CNIC is required' });
+      }
+      const existingCnic = await storage.getCandidateByCnic(cnic);
+      if (existingCnic) {
+        return res.status(400).json({ message: 'CNIC already exists' });
+      }
+
       // Hash password
       const hashedPassword = await bcrypt.hash(userData.password, 10);
       
-<<<<<<< HEAD
-      const user = await storage.createUser({
-        ...userData,
-=======
       // Create user first
       const user = await storage.createUser({
         email: userData.email,
->>>>>>> 4275b65e
         password: hashedPassword,
         role: 'candidate'
       });
 
-<<<<<<< HEAD
-=======
-      console.log('User created:', { userId: user.id, email: user.email });
-
->>>>>>> 4275b65e
       // Create candidate profile
       const candidate = await storage.createCandidate({
         userId: user.id,
@@ -373,7 +361,6 @@
         },
         csrfToken
       });
-<<<<<<< HEAD
     } catch (error: any) {
       console.error('Registration error:', error);
       if (error instanceof z.ZodError) {
@@ -426,25 +413,6 @@
     } catch (error: any) {
       console.error('Change password error:', error);
       res.status(500).json({ message: 'Password change failed' });
-=======
-    } catch (error: unknown) {
-      if (error instanceof z.ZodError) {
-        return res.status(400).json({ message: 'Invalid input', errors: error.errors });
-      }
-      // Log the error for debugging
-      console.error('Registration error:', error);
-      // Return more detailed error info in non-production
-      if (process.env.NODE_ENV !== 'production') {
-        const errorInfo = error instanceof Error 
-          ? { error: error.message, stack: error.stack }
-          : { error: 'Unknown error' };
-        return res.status(500).json({ 
-          message: 'Server error',
-          ...errorInfo
-        });
-      }
-      res.status(500).json({ message: 'Server error' });
->>>>>>> 4275b65e
     }
   });
 
@@ -610,13 +578,8 @@
 
       await storage.updateCandidate(candidate.id, { resumeUrl, resumeText });
 
-<<<<<<< HEAD
       res.json({ resumeUrl, resumeText });
     } catch (error) {
-=======
-      res.json({ resumeUrl });
-    } catch (error: unknown) {
->>>>>>> 4275b65e
       res.status(500).json({ message: 'Server error' });
     }
   });
@@ -788,9 +751,58 @@
     }
   });
 
-<<<<<<< HEAD
-  app.post('/api/applications', authenticateToken, requireRole('candidate'), async (req: any, res) => {
-    try {
+  // Assessment interfaces
+  interface AssessmentStartRequest {
+    jobId?: string;
+  }
+
+  interface AssessmentStartResponse {
+    attemptId: number;
+    success: boolean;
+    message: string;
+    templateId: number;
+    status?: string;
+  }
+
+  // Job templates
+  app.get('/api/job-templates', authenticateToken, requireRole('admin'), async (req: any, res) => {
+    try {
+      const templates = await storage.getJobTemplates();
+      res.json(templates);
+    } catch (error: unknown) {
+      res.status(500).json({ message: 'Server error' });
+    }
+  });
+
+  app.post('/api/job-templates', authenticateToken, requireRole('admin'), async (req: any, res) => {
+    try {
+      const templateData = insertJobTemplateSchema.parse(req.body);
+      const template = await storage.createJobTemplate(templateData);
+      res.status(201).json(template);
+    } catch (error: unknown) {
+      if (error instanceof z.ZodError) {
+        return res.status(400).json({ message: 'Invalid input', errors: error.errors });
+      }
+      res.status(500).json({ message: 'Server error' });
+    }
+});
+
+app.delete('/api/job-templates/:id', authenticateToken, requireRole('admin'), async (req: any, res) => {
+  try {
+    await storage.deleteJobTemplate(parseInt(req.params.id));
+    res.status(204).send();
+  } catch (error: unknown) {
+    res.status(500).json({ message: 'Server error' });
+  }
+});
+
+// Application routes
+app.get('/api/applications', authenticateToken, async (req: any, res) => {
+  try {
+    if (req.user.role === 'admin') {
+      const applications = await storage.getApplications();
+      return res.json(applications);
+    } else {
       const candidate = await storage.getCandidate(req.user.id);
       console.log('Candidate fetched:', candidate);
       if (!candidate) {
@@ -868,66 +880,7 @@
       if (error instanceof z.ZodError) {
         return res.status(400).json({ message: 'Invalid input', errors: error.errors });
       }
-=======
-  // Assessment interfaces
-  interface AssessmentStartRequest {
-    jobId?: string;
-  }
-
-  interface AssessmentStartResponse {
-    attemptId: number;
-    success: boolean;
-    message: string;
-    templateId: number;
-    status?: string;
-  }
-
-  // Job templates
-  app.get('/api/job-templates', authenticateToken, requireRole('admin'), async (req: any, res) => {
-    try {
-      const templates = await storage.getJobTemplates();
-      res.json(templates);
-    } catch (error: unknown) {
->>>>>>> 4275b65e
       res.status(500).json({ message: 'Server error' });
-    }
-  });
-
-  app.post('/api/job-templates', authenticateToken, requireRole('admin'), async (req: any, res) => {
-    try {
-      const templateData = insertJobTemplateSchema.parse(req.body);
-      const template = await storage.createJobTemplate(templateData);
-      res.status(201).json(template);
-    } catch (error: unknown) {
-      if (error instanceof z.ZodError) {
-        return res.status(400).json({ message: 'Invalid input', errors: error.errors });
-      }
-      res.status(500).json({ message: 'Server error' });
-    }
-});
-
-app.delete('/api/job-templates/:id', authenticateToken, requireRole('admin'), async (req: any, res) => {
-  try {
-    await storage.deleteJobTemplate(parseInt(req.params.id));
-    res.status(204).send();
-  } catch (error: unknown) {
-    res.status(500).json({ message: 'Server error' });
-  }
-});
-
-// Application routes
-app.get('/api/applications', authenticateToken, async (req: any, res) => {
-  try {
-    if (req.user.role === 'admin') {
-      const applications = await storage.getApplications();
-      return res.json(applications);
-    } else {
-      const candidate = await storage.getCandidate(req.user.id);
-      if (!candidate) {
-        return res.status(404).json({ message: 'Profile not found' });
-      }
-      const applications = await storage.getApplicationsByCandidate(candidate.id);
-      return res.json(applications);
     }
   } catch (error: unknown) {
     console.error('Error fetching applications:', error);
